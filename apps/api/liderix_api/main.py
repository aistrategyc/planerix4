--- conflicted
+++ resolved
@@ -293,49 +293,6 @@
 app.include_router(auth_router.router, prefix=PREFIX, tags=["Auth"])
 app.include_router(analytics_router.router, prefix=f"{PREFIX}/analytics", tags=["Analytics"])
 
-<<<<<<< HEAD
-# -----------------------------------------------------------------------------
-# Улучшенная аутентификация с fallback
-# -----------------------------------------------------------------------------
-_bearer = HTTPBearer(auto_error=False)
-
-def _get_jwt_secret_and_opts():
-    """Получение JWT настроек с fallback"""
-    secret = (
-        getattr(settings, "ACCESS_TOKEN_SECRET", None)
-        or getattr(settings, "JWT_SECRET", None)
-        or getattr(settings, "SECRET_KEY", None)
-    )
-    alg = getattr(settings, "JWT_ALGORITHM", "HS256")
-    aud = getattr(settings, "JWT_AUDIENCE", None)
-    iss = getattr(settings, "JWT_ISSUER", None)
-    return secret, alg, aud, iss
-
-async def _get_current_user_from_bearer(
-    credentials: HTTPAuthorizationCredentials | None = Depends(_bearer),
-):
-    """
-    Безопасная аутентификация через JWT токен
-    Удален fallback для production безопасности
-    """
-    if not credentials:
-        logger.error("No authorization header provided")
-        raise HTTPException(
-            status_code=401, 
-            detail="Authorization header required",
-            headers={"WWW-Authenticate": "Bearer"}
-        )
-
-    token = credentials.credentials
-    secret, alg, aud, iss = _get_jwt_secret_and_opts()
-
-    if not secret:
-        logger.error("JWT secret is not configured")
-        raise HTTPException(
-            status_code=500, 
-            detail="Server configuration error"
-        )
-=======
 # Add test analytics router if available
 if TEST_ANALYTICS_AVAILABLE:
     app.include_router(test_analytics_router, prefix=PREFIX, tags=["Test Analytics"])
@@ -364,7 +321,6 @@
     import asyncpg
 
     ITSTEP_DB_URL = os.getenv("ITSTEP_DB_URL", "postgresql+asyncpg://bi_app:Resurgam65!@92.242.60.211:5432/itstep_final")
->>>>>>> f2011e34
 
     try:
         # Convert URL for asyncpg
