/** @type {import("next").NextConfig} */
const nextConfig = {
  output: "standalone",
  eslint: {
    // Ignore during builds for now - we'll fix linting issues later
    ignoreDuringBuilds: true,
  },
<<<<<<< HEAD
  // TypeScript errors пропускаем на время сборки для быстрого деплоя
  typescript: {
    ignoreBuildErrors: true,
  },
  async rewrites() {
    // Используем переменную окружения для API URL
    const apiUrl = process.env.INTERNAL_API_URL || process.env.NEXT_PUBLIC_API_URL || "http://localhost:8001";
    
    return [
      {
        source: "/api/:path*",
        destination: `${apiUrl}/api/:path*`,
=======
  typescript: {
    // Ignore type errors during builds for now
    ignoreBuildErrors: true,
  },

  // Experimental features for better performance
  experimental: {
    serverComponentsExternalPackages: ['axios'],
  },

  async rewrites() {
    // КРИТИЧЕСКИ ВАЖНО: Разные настройки для dev и prod
    if (process.env.NODE_ENV === 'development') {
      // В dev режиме НЕ перенаправляем, используем локальный backend
      return []
    }

    // В production перенаправляем на prod API используя env переменные
    const apiDomain = process.env.NEXT_PUBLIC_API_DOMAIN || process.env.API_DOMAIN || 'api.planerix.com'

    return [
      {
        source: "/api/:path*",
        destination: `https://${apiDomain}/api/:path*`
      }
    ]
  },

  async headers() {
    return [
      {
        source: '/(.*)',
        headers: [
          {
            key: 'X-Frame-Options',
            value: 'SAMEORIGIN',
          },
          {
            key: 'X-Content-Type-Options',
            value: 'nosniff',
          },
          {
            key: 'Referrer-Policy',
            value: 'strict-origin-when-cross-origin',
          },
        ],
>>>>>>> f2011e34
      },
    ]
  },

  // Optimize images
  images: {
    formats: ['image/avif', 'image/webp'],
    minimumCacheTTL: 60,
  },

  // Webpack optimization
  webpack: (config, { buildId, dev, isServer, defaultLoaders, webpack }) => {
    if (!dev && !isServer) {
      // Production optimizations
      config.optimization.splitChunks.cacheGroups.commons = {
        name: 'commons',
        chunks: 'all',
        minChunks: 2,
      }
    }
    return config
  },
<<<<<<< HEAD
  // Оптимизация для продакшн
  experimental: {
    optimizePackageImports: ['@radix-ui/react-icons', 'lucide-react'],
  },
  // Сжатие
  compress: true,
  // Кэширование
  swcMinify: true,
};
=======
}
>>>>>>> f2011e34

module.exports = nextConfig<|MERGE_RESOLUTION|>--- conflicted
+++ resolved
@@ -5,20 +5,6 @@
     // Ignore during builds for now - we'll fix linting issues later
     ignoreDuringBuilds: true,
   },
-<<<<<<< HEAD
-  // TypeScript errors пропускаем на время сборки для быстрого деплоя
-  typescript: {
-    ignoreBuildErrors: true,
-  },
-  async rewrites() {
-    // Используем переменную окружения для API URL
-    const apiUrl = process.env.INTERNAL_API_URL || process.env.NEXT_PUBLIC_API_URL || "http://localhost:8001";
-    
-    return [
-      {
-        source: "/api/:path*",
-        destination: `${apiUrl}/api/:path*`,
-=======
   typescript: {
     // Ignore type errors during builds for now
     ignoreBuildErrors: true,
@@ -65,7 +51,6 @@
             value: 'strict-origin-when-cross-origin',
           },
         ],
->>>>>>> f2011e34
       },
     ]
   },
@@ -88,18 +73,6 @@
     }
     return config
   },
-<<<<<<< HEAD
-  // Оптимизация для продакшн
-  experimental: {
-    optimizePackageImports: ['@radix-ui/react-icons', 'lucide-react'],
-  },
-  // Сжатие
-  compress: true,
-  // Кэширование
-  swcMinify: true,
-};
-=======
 }
->>>>>>> f2011e34
 
 module.exports = nextConfig