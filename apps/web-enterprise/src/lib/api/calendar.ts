

import { api } from '@/lib/api/config'
import { Task, TaskStatus, TaskPriority, TaskType } from "./tasks"

export interface CalendarEvent {
  id: string
  title: string
  start: Date
  end: Date
  type: EventType
  description?: string
  priority?: TaskPriority
  status?: TaskStatus | EventStatus
  assignee?: string
  progress?: number
  tags: string[]
  allDay?: boolean
  recurring?: boolean
  location?: string
  attendees?: string[]
  project_id?: string
  task_id?: string
  okr_id?: string
}

export enum EventType {
  TASK = "task",
  MEETING = "meeting",
  DEADLINE = "deadline",
  CALL = "call",
  HOLIDAY = "holiday",
  GOAL = "goal",
  PROJECT_MILESTONE = "milestone"
}

export enum EventStatus {
  SCHEDULED = "scheduled",
  IN_PROGRESS = "in_progress",
  COMPLETED = "completed",
  CANCELLED = "cancelled"
}

export interface CreateEventRequest {
  title: string
  start: string
  end: string
  type: EventType
  description?: string
  priority?: TaskPriority
  assignee?: string
  location?: string
  attendees?: string[]
  project_id?: string
  allDay?: boolean
  recurring?: boolean
}

export interface UpdateEventRequest extends Partial<CreateEventRequest> {
  status?: EventStatus
  progress?: number
}

export interface OKREvent {
  id: string
  title: string
  description?: string
  status: string
  timeframe: string
  owner_id: string
  target_date?: string
  progress: number
  created_at: string
  updated_at: string
}

export interface Meeting {
  id: string
  title: string
  description?: string
  start_time: string
  end_time: string
  location?: string
  attendees: string[]
  organizer_id: string
  status: 'scheduled' | 'in_progress' | 'completed' | 'cancelled'
  created_at: string
}

export class CalendarAPI {
  static async getEvents(startDate?: Date, endDate?: Date): Promise<CalendarEvent[]> {
    const events: CalendarEvent[] = []

    try {
<<<<<<< HEAD
      const tasksResponse = await api.get('tasks/')
=======
      const tasksResponse = await api.get('/tasks/')
>>>>>>> f2011e34
      const tasks: Task[] = tasksResponse.data

      const taskEvents: CalendarEvent[] = tasks
        .filter(task => task.due_date)
        .map(task => ({
          id: `task-${task.id}`,
          title: task.title,
          start: new Date(task.due_date!),
          end: new Date(task.due_date!),
          type: EventType.TASK,
          description: task.description,
          priority: task.priority,
          status: task.status,
          assignee: task.assigned_to,
          progress: this.calculateTaskProgress(task),
          tags: [task.priority, task.type, task.status].filter(Boolean) as string[],
          allDay: true,
          task_id: task.id,
          project_id: task.project_id
        }))

      events.push(...taskEvents)
    } catch (error) {
      console.error('Failed to fetch tasks for calendar:', error)
    }

    try {
<<<<<<< HEAD
      const okrsResponse = await api.get('okrs/')
=======
      const okrsResponse = await api.get('/okrs')
>>>>>>> f2011e34
      const okrs: OKREvent[] = okrsResponse.data

      const okrEvents: CalendarEvent[] = okrs
        .filter(okr => okr.target_date)
        .map(okr => ({
          id: `okr-${okr.id}`,
          title: `🌟 ${okr.title}`,
          start: new Date(okr.target_date!),
          end: new Date(okr.target_date!),
          type: EventType.GOAL,
          description: okr.description,
          progress: okr.progress,
          status: okr.status as EventStatus,
          tags: [okr.timeframe, okr.status],
          allDay: true,
          okr_id: okr.id
        }))

      events.push(...okrEvents)
    } catch (error) {
      console.error('Failed to fetch OKRs for calendar:', error)
    }

    try {
<<<<<<< HEAD
      const projectsResponse = await api.get('projects/')
=======
      const projectsResponse = await api.get('/projects')
>>>>>>> f2011e34
      const projects = projectsResponse.data

      const milestoneEvents: CalendarEvent[] = projects
        .filter((project: any) => project.end_date)
        .map((project: any) => ({
          id: `project-${project.id}`,
          title: `📄 ${project.name} Deadline`,
          start: new Date(project.end_date),
          end: new Date(project.end_date),
          type: EventType.PROJECT_MILESTONE,
          description: project.description,
          priority: project.priority,
          status: project.status,
          tags: [project.status, project.priority],
          allDay: true,
          project_id: project.id
        }))

      events.push(...milestoneEvents)
    } catch (error) {
      console.error('Failed to fetch projects for calendar:', error)
    }

    if (startDate && endDate) {
      return events.filter(event => 
        event.start >= startDate && event.start <= endDate
      )
    }

    return events
  }

  static async createEvent(eventData: CreateEventRequest): Promise<CalendarEvent> {
    if (eventData.type === EventType.TASK) {
<<<<<<< HEAD
      const taskResponse = await api.post('tasks/', {
=======
      const taskResponse = await api.post('/tasks/', {
>>>>>>> f2011e34
        title: eventData.title,
        description: eventData.description,
        priority: eventData.priority || TaskPriority.MEDIUM,
        type: TaskType.FEATURE,
        due_date: eventData.end,
        assigned_to: eventData.assignee,
        project_id: eventData.project_id
      })

      const task = taskResponse.data
      return {
        id: `task-${task.id}`,
        title: task.title,
        start: new Date(eventData.start),
        end: new Date(eventData.end),
        type: EventType.TASK,
        description: task.description,
        priority: task.priority,
        status: task.status,
        assignee: task.assigned_to,
        progress: 0,
        tags: [task.priority, task.type, task.status],
        allDay: eventData.allDay || false,
        task_id: task.id,
        project_id: task.project_id
      }
    }
    throw new Error('Creating non-task events not yet implemented')
  }

  static async updateEvent(eventId: string, updates: UpdateEventRequest): Promise<CalendarEvent> {
    const [type, id] = eventId.split('-')

    if (type === 'task') {
<<<<<<< HEAD
      const taskResponse = await api.patch(`tasks/${id}`, {
=======
      const taskResponse = await api.patch(`/tasks/${id}`, {
>>>>>>> f2011e34
        title: updates.title,
        description: updates.description,
        priority: updates.priority,
        due_date: updates.end,
        assigned_to: updates.assignee
      })

      const task = taskResponse.data
      return {
        id: eventId,
        title: task.title,
        start: new Date(updates.start!),
        end: new Date(updates.end!),
        type: EventType.TASK,
        description: task.description,
        priority: task.priority,
        status: task.status,
        assignee: task.assigned_to,
        progress: this.calculateTaskProgress(task),
        tags: [task.priority, task.type, task.status],
        task_id: task.id,
        project_id: task.project_id
      }
    }

    throw new Error('Updating non-task events not yet implemented')
  }

  static async deleteEvent(eventId: string): Promise<void> {
    const [type, id] = eventId.split('-')

    if (type === 'task') {
<<<<<<< HEAD
      await api.delete(`tasks/${id}`)
=======
      await api.delete(`/tasks/${id}`)
>>>>>>> f2011e34
      return
    }

    throw new Error('Deleting non-task events not yet implemented')
  }

  static async updateEventStatus(eventId: string, status: EventStatus): Promise<void> {
    const [type, id] = eventId.split('-')

    if (type === 'task') {
      const taskStatus = status === EventStatus.COMPLETED ? TaskStatus.DONE : 
                        status === EventStatus.IN_PROGRESS ? TaskStatus.IN_PROGRESS :
                        TaskStatus.TODO

<<<<<<< HEAD
      await api.patch(`tasks/${id}/status`, { status: taskStatus })
=======
      await api.patch(`/tasks/${id}/status`, { status: taskStatus })
>>>>>>> f2011e34
      return
    }

    throw new Error('Updating status for non-task events not yet implemented')
  }

  static async getCalendarStats(): Promise<{
    total_events: number
    completed_events: number
    upcoming_events: number
    overdue_events: number
  }> {
    const events = await this.getEvents()
    const now = new Date()

    return {
      total_events: events.length,
      completed_events: events.filter(e => 
        e.status === TaskStatus.DONE || e.status === EventStatus.COMPLETED
      ).length,
      upcoming_events: events.filter(e => e.start > now).length,
      overdue_events: events.filter(e => 
        e.start < now && 
        e.status !== TaskStatus.DONE && 
        e.status !== EventStatus.COMPLETED
      ).length
    }
  }

  private static calculateTaskProgress(task: Task): number {
    const { status, estimated_hours, actual_hours } = task

    // Hard stops first
    if (status === TaskStatus.DONE) return 100
    if (status === TaskStatus.CANCELLED) return 0

    // If time tracking is available, use it
    if (estimated_hours && actual_hours) {
      const pct = (actual_hours / estimated_hours) * 100
      return Math.min(Math.max(Math.round(pct), 0), 100)
    }

    // Fallback heuristic by status — note: DON'T include DONE here,
    // it is handled above; otherwise TS narrows the union and complains.
    switch (status) {
      case TaskStatus.TODO:
        return 0
      case TaskStatus.IN_PROGRESS:
        return 50
      case TaskStatus.REVIEW:
        return 80
      default:
        return 0
    }
  }

  static async getUpcomingDeadlines(days: number = 7): Promise<CalendarEvent[]> {
    const events = await this.getEvents()
    const now = new Date()
    const futureDate = new Date()
    futureDate.setDate(now.getDate() + days)

    return events.filter(event => 
      event.start >= now && 
      event.start <= futureDate &&
      (event.type === EventType.TASK || event.type === EventType.DEADLINE)
    ).sort((a, b) => a.start.getTime() - b.start.getTime())
  }

  static async getOverdueEvents(): Promise<CalendarEvent[]> {
    const events = await this.getEvents()
    const now = new Date()

    return events.filter(event => 
      event.start < now &&
      event.status !== TaskStatus.DONE &&
      event.status !== EventStatus.COMPLETED
    ).sort((a, b) => a.start.getTime() - b.start.getTime())
  }
}<|MERGE_RESOLUTION|>--- conflicted
+++ resolved
@@ -92,11 +92,7 @@
     const events: CalendarEvent[] = []
 
     try {
-<<<<<<< HEAD
-      const tasksResponse = await api.get('tasks/')
-=======
       const tasksResponse = await api.get('/tasks/')
->>>>>>> f2011e34
       const tasks: Task[] = tasksResponse.data
 
       const taskEvents: CalendarEvent[] = tasks
@@ -124,11 +120,7 @@
     }
 
     try {
-<<<<<<< HEAD
-      const okrsResponse = await api.get('okrs/')
-=======
       const okrsResponse = await api.get('/okrs')
->>>>>>> f2011e34
       const okrs: OKREvent[] = okrsResponse.data
 
       const okrEvents: CalendarEvent[] = okrs
@@ -153,11 +145,7 @@
     }
 
     try {
-<<<<<<< HEAD
-      const projectsResponse = await api.get('projects/')
-=======
       const projectsResponse = await api.get('/projects')
->>>>>>> f2011e34
       const projects = projectsResponse.data
 
       const milestoneEvents: CalendarEvent[] = projects
@@ -192,11 +180,7 @@
 
   static async createEvent(eventData: CreateEventRequest): Promise<CalendarEvent> {
     if (eventData.type === EventType.TASK) {
-<<<<<<< HEAD
-      const taskResponse = await api.post('tasks/', {
-=======
       const taskResponse = await api.post('/tasks/', {
->>>>>>> f2011e34
         title: eventData.title,
         description: eventData.description,
         priority: eventData.priority || TaskPriority.MEDIUM,
@@ -231,11 +215,7 @@
     const [type, id] = eventId.split('-')
 
     if (type === 'task') {
-<<<<<<< HEAD
-      const taskResponse = await api.patch(`tasks/${id}`, {
-=======
       const taskResponse = await api.patch(`/tasks/${id}`, {
->>>>>>> f2011e34
         title: updates.title,
         description: updates.description,
         priority: updates.priority,
@@ -268,11 +248,7 @@
     const [type, id] = eventId.split('-')
 
     if (type === 'task') {
-<<<<<<< HEAD
-      await api.delete(`tasks/${id}`)
-=======
       await api.delete(`/tasks/${id}`)
->>>>>>> f2011e34
       return
     }
 
@@ -287,11 +263,7 @@
                         status === EventStatus.IN_PROGRESS ? TaskStatus.IN_PROGRESS :
                         TaskStatus.TODO
 
-<<<<<<< HEAD
-      await api.patch(`tasks/${id}/status`, { status: taskStatus })
-=======
       await api.patch(`/tasks/${id}/status`, { status: taskStatus })
->>>>>>> f2011e34
       return
     }
 
