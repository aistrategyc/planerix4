--- conflicted
+++ resolved
@@ -2,11 +2,6 @@
 
 import { useEffect } from "react";
 import { useRouter } from "next/navigation";
-<<<<<<< HEAD
-import { useAuth } from "@/app/(auth)/hooks/useAuth";
-import { CompanyAPI } from "@/lib/api/company";
-import { Loader2 } from "lucide-react";
-=======
 import { Button } from "@/components/ui/button";
 import { Card, CardContent, CardDescription, CardHeader, CardTitle } from "@/components/ui/card";
 import { Badge } from "@/components/ui/badge";
@@ -28,7 +23,6 @@
   ChevronRight,
   FileText,
 } from "lucide-react";
->>>>>>> f2011e34
 
 export default function HomePage() {
   const router = useRouter();
