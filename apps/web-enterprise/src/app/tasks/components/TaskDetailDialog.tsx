--- conflicted
+++ resolved
@@ -48,11 +48,7 @@
         title: task.title,
         description: task.description,
         priority: task.priority,
-<<<<<<< HEAD
-        task_type: task.task_type,
-=======
         task_type: task.type,
->>>>>>> f2011e34
         status: task.status,
         assignee_id: task.assignee_id,
         project_id: task.project_id,
